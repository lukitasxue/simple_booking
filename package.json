{
  "private": true,
  "scripts": {
    "dev": "next dev & npx next-video sync -w",
    "build": "next build",
    "start": "next start"
  },
  "dependencies": {
    "@mux/mux-node": "^11.0.2",
    "@radix-ui/react-checkbox": "^1.1.1",
    "@radix-ui/react-dropdown-menu": "^2.1.1",
    "@radix-ui/react-label": "^2.1.0",
    "@radix-ui/react-slot": "^1.1.0",
    "@supabase/ssr": "latest",
    "@supabase/supabase-js": "^2.49.4",
    "autoprefixer": "10.4.20",
    "class-variance-authority": "^0.7.0",
    "clsx": "^2.1.1",
    "date-fns": "^4.1.0",
    "lucide-react": "^0.468.0",
    "luxon": "^3.6.1",
    "next": "latest",
    "next-themes": "^0.4.3",
    "next-video": "^2.2.0",
    "openai": "^4.96.0",
    "prettier": "^3.3.3",
    "react": "19.0.0",
    "react-dom": "19.0.0",
    "sharp": "^0.34.1",
    "ts-luxon": "^6.0.0"
  },
  "devDependencies": {
<<<<<<< HEAD
    "@types/jest": "^29.5.14",
    "@types/luxon": "^3.6.2",
=======
    "@types/date-fns": "^2.5.3",
>>>>>>> acd7e76c
    "@types/node": "22.10.2",
    "@types/react": "^19.0.2",
    "@types/react-dom": "19.0.2",
    "jest": "^29.7.0",
    "postcss": "8.4.49",
    "tailwind-merge": "^2.5.2",
    "tailwindcss": "3.4.17",
    "tailwindcss-animate": "^1.0.7",
    "ts-jest": "^29.3.2",
    "typescript": "^5.7.2"
  }
}<|MERGE_RESOLUTION|>--- conflicted
+++ resolved
@@ -30,12 +30,9 @@
     "ts-luxon": "^6.0.0"
   },
   "devDependencies": {
-<<<<<<< HEAD
     "@types/jest": "^29.5.14",
     "@types/luxon": "^3.6.2",
-=======
     "@types/date-fns": "^2.5.3",
->>>>>>> acd7e76c
     "@types/node": "22.10.2",
     "@types/react": "^19.0.2",
     "@types/react-dom": "19.0.2",
