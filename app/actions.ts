--- conflicted
+++ resolved
@@ -5,10 +5,7 @@
 import { redirect } from "next/navigation";
 import { type BotResponse } from "@/lib/cross-channel-interfaces/standardized-conversation-interface";
 import { ChatSession } from "@/lib/database/models/chat-session";
-<<<<<<< HEAD
-=======
 import { getAuthRedirectUrl, getPasswordResetUrl } from "@/lib/config/auth-config";
->>>>>>> 8c35615b
 
 export async function signUpAction(formData: FormData) {
   const email = formData.get("email") as string;
@@ -25,11 +22,7 @@
     email,
     password,
     options: {
-<<<<<<< HEAD
-      emailRedirectTo: `${process.env.NEXT_PUBLIC_SITE_URL || 'https://skedy.io'}/auth/callback`,
-=======
       emailRedirectTo: `${process.env.NEXT_PUBLIC_SITE_URL || 'https://skedy.io'}/auth/callback?redirectToSignIn=true`,
->>>>>>> 8c35615b
     },
   });
 
@@ -79,11 +72,7 @@
   const supabase = getEnvironmentServerClient();
 
   const { error } = await supabase.auth.resetPasswordForEmail(email, {
-<<<<<<< HEAD
-    redirectTo: `${process.env.NEXT_PUBLIC_SITE_URL || 'https://skedy.io'}/protected/reset-password`,
-=======
     redirectTo: getPasswordResetUrl(),
->>>>>>> 8c35615b
   });
 
   if (error) {
@@ -235,20 +224,6 @@
       throw new Error("Not authenticated");
     }
 
-<<<<<<< HEAD
-    // Get user's business ID first for security validation
-    const { data: userData, error: userError } = await supabase
-        .from("users")
-        .select("businessId")
-        .eq("id", user.id)
-        .single();
-
-    if (userError || !userData?.businessId) {
-        console.error("Error fetching user's businessId:", userError);
-        throw new Error("Could not identify your business");
-    }
-
-=======
     // Get user's business ID and role first for security validation
     const { data: userData, error: userError } = await supabase
         .from("users")
@@ -264,19 +239,10 @@
     const isSuperAdmin = userData?.role === 'super_admin';
     const businessId = userData?.businessId;
 
->>>>>>> 8c35615b
     // Import service role client for consistent behavior with conversations
     const serviceSupabase = getServiceRoleClient();
 
     // Fetch sessions with business validation for security
-<<<<<<< HEAD
-    const { data: sessions, error } = await serviceSupabase
-        .from("chatSessions")
-        .select("allMessages, createdAt, businessId")
-        .eq("channelUserId", channelUserId)
-        .eq("businessId", userData.businessId) // Security: only sessions from user's business
-        .order("createdAt", { ascending: true });
-=======
     let query = serviceSupabase
         .from("chatSessions")
         .select("allMessages, createdAt, businessId")
@@ -293,7 +259,6 @@
     }
 
     const { data: sessions, error } = await query;
->>>>>>> 8c35615b
     
     if (error) {
         console.error("Error fetching sessions for user:", error);
@@ -342,14 +307,6 @@
 
     const { data: userData, error } = await supabase
         .from("users")
-<<<<<<< HEAD
-        .select("businessId")
-        .eq("id", user.id)
-        .single();
-
-    if (error || !userData?.businessId) {
-        console.error("Error fetching user's businessId:", error);
-=======
         .select("businessId, role")
         .eq("id", user.id)
         .single();
@@ -366,7 +323,6 @@
 
     if (!userData?.businessId) {
         console.error("User is not superadmin and has no businessId");
->>>>>>> 8c35615b
         return null;
     }
 
@@ -387,12 +343,6 @@
         return [];
     }
 
-<<<<<<< HEAD
-    // Import ChatSession here to avoid circular dependencies
-    const { ChatSession } = await import("@/lib/database/models/chat-session");
-    
-    const conversationData = await ChatSession.getBusinessConversationsData(user.id);
-=======
     // Get user role to determine which method to use
     const { data: userData, error } = await supabase
         .from("users")
@@ -416,7 +366,6 @@
     } else {
         conversationData = await ChatSession.getBusinessConversationsData(user.id);
     }
->>>>>>> 8c35615b
     
     if (!conversationData) {
         return [];
@@ -441,17 +390,6 @@
         return [];
     }
 
-<<<<<<< HEAD
-    const businessId = await getUserBusinessId();
-    if (!businessId) {
-        return [];
-    }
-
-    // Import Notification here to avoid circular dependencies
-    const { Notification } = await import("@/lib/database/models/notification");
-    
-    const notifications = await Notification.getDashboardNotificationsSimple(businessId);
-=======
     // Get user role to determine which method to use
     const { data: userData, error } = await supabase
         .from("users")
@@ -480,7 +418,6 @@
         }
         notifications = await Notification.getDashboardNotificationsSimple(businessId);
     }
->>>>>>> 8c35615b
     
     return notifications;
 }
