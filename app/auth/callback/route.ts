import { getEnvironmentServerClient } from "@/lib/database/supabase/environment";
import { NextResponse } from "next/server";

export async function GET(request: Request) {
  // The `/auth/callback` route is required for the server-side auth flow implemented
  // by the SSR package. It exchanges an auth code for the user's session.
  // https://supabase.com/docs/guides/auth/server-side/nextjs
  const requestUrl = new URL(request.url);
  const code = requestUrl.searchParams.get("code");
  const origin = requestUrl.origin;
  const redirectTo = requestUrl.searchParams.get("redirect_to")?.toString();
  const returnUrl = requestUrl.searchParams.get("returnUrl")?.toString();
<<<<<<< HEAD
=======
  const redirectToSignIn = requestUrl.searchParams.get("redirectToSignIn")?.toString();
>>>>>>> 8c35615b

  if (code) {
    const supabase = getEnvironmentServerClient();
    await supabase.auth.exchangeCodeForSession(code);
  }

  // Check for redirect_to first (existing functionality), then returnUrl (new functionality)
  if (redirectTo) {
    return NextResponse.redirect(`${origin}${redirectTo}`);
  }
  
  if (returnUrl) {
    // Decode the return URL and redirect to it
    const decodedReturnUrl = decodeURIComponent(returnUrl);
    return NextResponse.redirect(`${origin}${decodedReturnUrl}`);
  }
<<<<<<< HEAD
=======

  // If redirectToSignIn is specified, it means this is coming from email verification
  // Since the user is now authenticated after exchangeCodeForSession, redirect directly to protected area
  if (redirectToSignIn === 'true') {
    return NextResponse.redirect(new URL("/protected", request.url));
  }
>>>>>>> 8c35615b

  // URL to redirect to after sign in process completes
  return NextResponse.redirect(new URL("/protected", request.url));
}<|MERGE_RESOLUTION|>--- conflicted
+++ resolved
@@ -10,10 +10,7 @@
   const origin = requestUrl.origin;
   const redirectTo = requestUrl.searchParams.get("redirect_to")?.toString();
   const returnUrl = requestUrl.searchParams.get("returnUrl")?.toString();
-<<<<<<< HEAD
-=======
   const redirectToSignIn = requestUrl.searchParams.get("redirectToSignIn")?.toString();
->>>>>>> 8c35615b
 
   if (code) {
     const supabase = getEnvironmentServerClient();
@@ -30,15 +27,12 @@
     const decodedReturnUrl = decodeURIComponent(returnUrl);
     return NextResponse.redirect(`${origin}${decodedReturnUrl}`);
   }
-<<<<<<< HEAD
-=======
 
   // If redirectToSignIn is specified, it means this is coming from email verification
   // Since the user is now authenticated after exchangeCodeForSession, redirect directly to protected area
   if (redirectToSignIn === 'true') {
     return NextResponse.redirect(new URL("/protected", request.url));
   }
->>>>>>> 8c35615b
 
   // URL to redirect to after sign in process completes
   return NextResponse.redirect(new URL("/protected", request.url));
