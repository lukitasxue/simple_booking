--- conflicted
+++ resolved
@@ -1,12 +1,13 @@
 // app/api/chat/route.ts
-<<<<<<< HEAD
+
 import { NextRequest, NextResponse } from "next/server";
-import { handleChat } from "@/lib/bot/chatLogic";   // <─ add this line
+import { handleChat } from "@/lib/bot/chatLogic";   // <— your helper
 
+// POST  →  chat endpoint used by the UI
 export async function POST(req: NextRequest) {
   try {
-    const { history = [] } = await req.json();      // expect { history: [...] }
-    const newHistory = await handleChat(history);   // <─ call your bot logic
+    const { history = [] } = await req.json();        // expects { history:[...] }
+    const newHistory = await handleChat(history);     // call bot logic
     return NextResponse.json({ history: newHistory });
   } catch (err) {
     console.error("chat route error:", err);
@@ -15,10 +16,9 @@
       { status: 500 }
     );
   }
-=======
-import { NextResponse } from 'next/server';
+}
 
+// (optional) GET  → simple health-check / placeholder
 export function GET() {
   return NextResponse.json({ message: "Placeholder" });
->>>>>>> b63ea6c9
 }