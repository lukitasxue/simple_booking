--- conflicted
+++ resolved
@@ -4,37 +4,22 @@
 
 async function main() {
   try {
-<<<<<<< HEAD
-    console.log('Starting database migrations...');
-    const supabase = createClient();
-=======
     console.log('Starting database migration...');
     const supabase = await createClient();
->>>>>>> 69bc7a78
 
-    // Get all migration files and sort them
-    const migrationsDir = path.join(process.cwd(), 'migrations');
-    const migrationFiles = fs.readdirSync(migrationsDir)
-      .filter(file => file.endsWith('.sql'))
-      .sort();
+    // Read and execute the migration file
+    const migrationPath = path.join(process.cwd(), 'migrations', '002_create_crawl_sessions.sql');
+    const migrationSQL = fs.readFileSync(migrationPath, 'utf8');
 
-    // Execute each migration in order
-    for (const migrationFile of migrationFiles) {
-      console.log(`Running migration: ${migrationFile}`);
-      const migrationPath = path.join(migrationsDir, migrationFile);
-      const migrationSQL = fs.readFileSync(migrationPath, 'utf8');
-
-      const { error } = await supabase.rpc('exec_sql', { sql: migrationSQL });
-      if (error) {
-        throw new Error(`Failed to execute migration ${migrationFile}: ${error.message}`);
-      }
-      console.log(`Completed migration: ${migrationFile}`);
+    const { error } = await supabase.rpc('exec_sql', { sql: migrationSQL });
+    if (error) {
+      throw new Error(`Failed to execute migration: ${error.message}`);
     }
 
-    console.log('All migrations completed successfully!');
+    console.log('Migration completed successfully!');
     process.exit(0);
   } catch (error) {
-    console.error('Error running migrations:', error);
+    console.error('Error running migration:', error);
     process.exit(1);
   }
 }
